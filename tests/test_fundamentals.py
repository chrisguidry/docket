"""Tests that illustrate the core behavior of docket.

These tests should serve as documentation highlighting the core behavior of docket and
don't need to cover detailed edge cases.  Keep these tests as straightforward and clean
as possible to aid with understanding docket.
"""

import logging
from datetime import datetime, timedelta
<<<<<<< HEAD
from logging import LoggerAdapter
from typing import Callable
=======
from typing import Annotated, Callable
>>>>>>> d822753f
from unittest.mock import AsyncMock
from uuid import uuid4

import pytest

from docket import (
    CurrentDocket,
    CurrentExecution,
    CurrentWorker,
    Docket,
    Execution,
    Logged,
    Retry,
    TaskKey,
    TaskLogger,
    Worker,
    tasks,
)


@pytest.fixture
def the_task() -> AsyncMock:
    task = AsyncMock()
    task.__name__ = "the_task"
    return task


async def test_immediate_task_execution(
    docket: Docket, worker: Worker, the_task: AsyncMock
):
    """docket should execute a task immediately."""

    await docket.add(the_task)("a", "b", c="c")

    await worker.run_until_finished()

    the_task.assert_awaited_once_with("a", "b", c="c")


async def test_immedate_task_execution_by_name(
    docket: Docket, worker: Worker, the_task: AsyncMock
):
    """docket should execute a task immediately by name."""

    docket.register(the_task)

    await docket.add("the_task")("a", "b", c="c")

    await worker.run_until_finished()

    the_task.assert_awaited_once_with("a", "b", c="c")


async def test_scheduled_execution(
    docket: Docket, worker: Worker, the_task: AsyncMock, now: Callable[[], datetime]
):
    """docket should execute a task at a specific time."""

    when = now() + timedelta(milliseconds=100)
    await docket.add(the_task, when)("a", "b", c="c")

    await worker.run_until_finished()

    the_task.assert_awaited_once_with("a", "b", c="c")

    assert when <= now()


async def test_adding_is_itempotent(
    docket: Docket, worker: Worker, the_task: AsyncMock, now: Callable[[], datetime]
):
    """docket should allow for rescheduling a task for later"""

    key = f"my-cool-task:{uuid4()}"

    soon = now() + timedelta(milliseconds=10)
    await docket.add(the_task, soon, key=key)("a", "b", c="c")

    later = now() + timedelta(milliseconds=500)
    await docket.add(the_task, later, key=key)("b", "c", c="d")

    await worker.run_until_finished()

    the_task.assert_awaited_once_with("a", "b", c="c")

    assert soon <= now() < later


async def test_rescheduling_later(
    docket: Docket, worker: Worker, the_task: AsyncMock, now: Callable[[], datetime]
):
    """docket should allow for rescheduling a task for later"""

    key = f"my-cool-task:{uuid4()}"

    soon = now() + timedelta(milliseconds=10)
    await docket.add(the_task, soon, key=key)("a", "b", c="c")

    later = now() + timedelta(milliseconds=100)
    await docket.replace(the_task, later, key=key)("b", "c", c="d")

    await worker.run_until_finished()

    the_task.assert_awaited_once_with("b", "c", c="d")

    assert later <= now()


async def test_rescheduling_earlier(
    docket: Docket, worker: Worker, the_task: AsyncMock, now: Callable[[], datetime]
):
    """docket should allow for rescheduling a task for earlier"""

    key = f"my-cool-task:{uuid4()}"

    soon = now() + timedelta(milliseconds=100)
    await docket.add(the_task, soon, key)("a", "b", c="c")

    earlier = now() + timedelta(milliseconds=10)
    await docket.replace(the_task, earlier, key)("b", "c", c="d")

    await worker.run_until_finished()

    the_task.assert_awaited_once_with("b", "c", c="d")

    assert earlier <= now()


async def test_rescheduling_by_name(
    docket: Docket, worker: Worker, the_task: AsyncMock, now: Callable[[], datetime]
):
    """docket should allow for rescheduling a task for later"""

    key = f"my-cool-task:{uuid4()}"

    soon = now() + timedelta(milliseconds=10)
    await docket.add(the_task, soon, key=key)("a", "b", c="c")

    later = now() + timedelta(milliseconds=100)
    await docket.replace("the_task", later, key=key)("b", "c", c="d")

    await worker.run_until_finished()

    the_task.assert_awaited_once_with("b", "c", c="d")

    assert later <= now()


async def test_cancelling_future_task(
    docket: Docket, worker: Worker, the_task: AsyncMock, now: Callable[[], datetime]
):
    """docket should allow for cancelling a task"""

    soon = now() + timedelta(milliseconds=100)
    execution = await docket.add(the_task, soon)("a", "b", c="c")

    await docket.cancel(execution.key)

    await worker.run_until_finished()

    the_task.assert_not_called()


async def test_cancelling_current_task_not_supported(
    docket: Docket, worker: Worker, the_task: AsyncMock, now: Callable[[], datetime]
):
    """docket does not allow cancelling a task that is schedule now"""

    execution = await docket.add(the_task, now())("a", "b", c="c")

    await docket.cancel(execution.key)

    await worker.run_until_finished()

    the_task.assert_awaited_once_with("a", "b", c="c")


async def test_errors_are_logged(
    docket: Docket,
    worker: Worker,
    the_task: AsyncMock,
    now: Callable[[], datetime],
    caplog: pytest.LogCaptureFixture,
):
    """docket should log errors when a task fails"""

    the_task.side_effect = Exception("Faily McFailerson")
    await docket.add(the_task, now())("a", "b", c="c")

    await worker.run_until_finished()

    the_task.assert_awaited_once_with("a", "b", c="c")

    assert "Faily McFailerson" in caplog.text


async def test_supports_simple_linear_retries(
    docket: Docket, worker: Worker, now: Callable[[], datetime]
):
    """docket should support simple linear retries"""

    calls = 0

    async def the_task(
        a: str,
        b: str = "b",
        retry: Retry = Retry(attempts=3),
    ) -> None:
        assert a == "a"
        assert b == "c"

        assert retry is not None

        nonlocal calls
        calls += 1

        assert retry.attempts == 3
        assert retry.attempt == calls

        raise Exception("Failed")

    await docket.add(the_task)("a", b="c")

    await worker.run_until_finished()

    assert calls == 3


async def test_supports_simple_linear_retries_with_delay(
    docket: Docket, worker: Worker, now: Callable[[], datetime]
):
    """docket should support simple linear retries with a delay"""

    calls = 0

    async def the_task(
        a: str,
        b: str = "b",
        retry: Retry = Retry(attempts=3, delay=timedelta(milliseconds=100)),
    ) -> None:
        assert a == "a"
        assert b == "c"

        assert retry is not None

        nonlocal calls
        calls += 1

        assert retry.attempts == 3
        assert retry.attempt == calls

        raise Exception("Failed")

    await docket.add(the_task)("a", b="c")

    start = now()

    await worker.run_until_finished()

    total_delay = now() - start
    assert total_delay >= timedelta(milliseconds=300)

    assert calls == 3


async def test_supports_infinite_retries(
    docket: Docket, worker: Worker, now: Callable[[], datetime]
):
    """docket should support infinite retries (None for attempts)"""

    calls = 0

    async def the_task(
        a: str,
        b: str = "b",
        retry: Retry = Retry(attempts=None),
    ) -> None:
        assert a == "a"
        assert b == "c"

        assert retry is not None
        assert retry.attempts is None

        nonlocal calls
        calls += 1

        assert retry.attempt == calls

        if calls < 3:
            raise Exception("Failed")

    await docket.add(the_task)("a", b="c")

    await worker.run_until_finished()

    assert calls == 3


async def test_supports_requesting_current_docket(
    docket: Docket, worker: Worker, now: Callable[[], datetime]
):
    """docket should support providing the current docket to a task"""

    called = False

    async def the_task(a: str, b: str, this_docket: Docket = CurrentDocket()):
        assert a == "a"
        assert b == "c"
        assert this_docket is docket

        nonlocal called
        called = True

    await docket.add(the_task)("a", b="c")

    await worker.run_until_finished()

    assert called


async def test_supports_requesting_current_worker(
    docket: Docket, worker: Worker, now: Callable[[], datetime]
):
    """docket should support providing the current worker to a task"""

    called = False

    async def the_task(a: str, b: str, this_worker: Worker = CurrentWorker()):
        assert a == "a"
        assert b == "c"
        assert this_worker is worker

        nonlocal called
        called = True

    await docket.add(the_task)("a", b="c")

    await worker.run_until_finished()

    assert called


async def test_supports_requesting_current_execution(
    docket: Docket, worker: Worker, now: Callable[[], datetime]
):
    """docket should support providing the current execution to a task"""

    called = False

    async def the_task(a: str, b: str, this_execution: Execution = CurrentExecution()):
        assert a == "a"
        assert b == "c"

        assert isinstance(this_execution, Execution)
        assert this_execution.key == "my-cool-task:123"

        nonlocal called
        called = True

    await docket.add(the_task, key="my-cool-task:123")("a", b="c")

    await worker.run_until_finished()

    assert called


async def test_supports_requesting_current_task_key(
    docket: Docket, worker: Worker, now: Callable[[], datetime]
):
    """docket should support providing the current task key to a task"""

    called = False

    async def the_task(a: str, b: str, this_key: str = TaskKey()):
        assert a == "a"
        assert b == "c"
        assert this_key == "my-cool-task:123"

        nonlocal called
        called = True

    await docket.add(the_task, key="my-cool-task:123")("a", b="c")

    await worker.run_until_finished()

    assert called


<<<<<<< HEAD
async def test_logging_inside_of_task(
    docket: Docket,
    worker: Worker,
    now: Callable[[], datetime],
    caplog: pytest.LogCaptureFixture,
):
    """docket should support providing a logger with task context"""
    called = False

    async def the_task(a: str, b: str, logger: LoggerAdapter = TaskLogger()):
        assert a == "a"
        assert b == "c"

        logger.info("Task is running")

        nonlocal called
        called = True

    await docket.add(the_task, key="my-cool-task:123")("a", b="c")

    with caplog.at_level(logging.INFO):
        await worker.run_until_current()

    assert called
    assert "Task is running" in caplog.text
    assert "docket.task.the_task" in caplog.text
=======
async def test_all_dockets_have_a_trace_task(
    docket: Docket, worker: Worker, caplog: pytest.LogCaptureFixture
):
    """All dockets should have a trace task"""

    await docket.add(tasks.trace)("Hello, world!")

    with caplog.at_level(logging.INFO):
        await worker.run_until_finished()

        assert "Hello, world!" in caplog.text


async def test_all_dockets_have_a_fail_task(
    docket: Docket, worker: Worker, caplog: pytest.LogCaptureFixture
):
    """All dockets should have a fail task"""

    await docket.add(tasks.fail)("Hello, world!")

    with caplog.at_level(logging.ERROR):
        await worker.run_until_finished()

        assert "Hello, world!" in caplog.text


async def test_tasks_can_opt_into_argument_logging(
    docket: Docket, worker: Worker, caplog: pytest.LogCaptureFixture
):
    """Tasks can opt into argument logging for specific arguments"""

    async def the_task(
        a: Annotated[str, Logged],
        b: str,
        c: Annotated[str, Logged()] = "c",
        d: Annotated[str, "nah chief"] = "d",
        docket: Docket = CurrentDocket(),
    ):
        pass

    await docket.add(the_task)("value-a", b="value-b", c="value-c", d="value-d")

    with caplog.at_level(logging.INFO):
        await worker.run_until_finished()

        assert "the_task('value-a', b=..., c='value-c', d=...)" in caplog.text
        assert "value-b" not in caplog.text
        assert "value-d" not in caplog.text
>>>>>>> d822753f
<|MERGE_RESOLUTION|>--- conflicted
+++ resolved
@@ -7,12 +7,8 @@
 
 import logging
 from datetime import datetime, timedelta
-<<<<<<< HEAD
+from typing import Annotated, Callable
 from logging import LoggerAdapter
-from typing import Callable
-=======
-from typing import Annotated, Callable
->>>>>>> d822753f
 from unittest.mock import AsyncMock
 from uuid import uuid4
 
@@ -401,34 +397,6 @@
     assert called
 
 
-<<<<<<< HEAD
-async def test_logging_inside_of_task(
-    docket: Docket,
-    worker: Worker,
-    now: Callable[[], datetime],
-    caplog: pytest.LogCaptureFixture,
-):
-    """docket should support providing a logger with task context"""
-    called = False
-
-    async def the_task(a: str, b: str, logger: LoggerAdapter = TaskLogger()):
-        assert a == "a"
-        assert b == "c"
-
-        logger.info("Task is running")
-
-        nonlocal called
-        called = True
-
-    await docket.add(the_task, key="my-cool-task:123")("a", b="c")
-
-    with caplog.at_level(logging.INFO):
-        await worker.run_until_current()
-
-    assert called
-    assert "Task is running" in caplog.text
-    assert "docket.task.the_task" in caplog.text
-=======
 async def test_all_dockets_have_a_trace_task(
     docket: Docket, worker: Worker, caplog: pytest.LogCaptureFixture
 ):
@@ -477,4 +445,31 @@
         assert "the_task('value-a', b=..., c='value-c', d=...)" in caplog.text
         assert "value-b" not in caplog.text
         assert "value-d" not in caplog.text
->>>>>>> d822753f
+
+
+async def test_logging_inside_of_task(
+    docket: Docket,
+    worker: Worker,
+    now: Callable[[], datetime],
+    caplog: pytest.LogCaptureFixture,
+):
+    """docket should support providing a logger with task context"""
+    called = False
+
+    async def the_task(a: str, b: str, logger: LoggerAdapter = TaskLogger()):
+        assert a == "a"
+        assert b == "c"
+
+        logger.info("Task is running")
+
+        nonlocal called
+        called = True
+
+    await docket.add(the_task, key="my-cool-task:123")("a", b="c")
+
+    with caplog.at_level(logging.INFO):
+        await worker.run_until_finished()
+
+    assert called
+    assert "Task is running" in caplog.text
+    assert "docket.task.the_task" in caplog.text