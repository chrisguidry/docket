"""
docket - A distributed background task system for Python functions.

docket focuses on scheduling future work as seamlessly and efficiently as immediate work.
"""

from importlib.metadata import version

__version__ = version("pydocket")

<<<<<<< HEAD
from .dependencies import (
    CurrentDocket,
    CurrentExecution,
    CurrentWorker,
    Retry,
    TaskKey,
    TaskLogger,
)
=======
from .annotations import Logged
from .dependencies import CurrentDocket, CurrentExecution, CurrentWorker, Retry, TaskKey
>>>>>>> d822753f
from .docket import Docket
from .execution import Execution
from .worker import Worker

__all__ = [
    "Docket",
    "Worker",
    "Execution",
    "CurrentDocket",
    "CurrentWorker",
    "CurrentExecution",
    "TaskKey",
    "TaskLogger",
    "Retry",
    "Logged",
    "__version__",
]<|MERGE_RESOLUTION|>--- conflicted
+++ resolved
@@ -8,7 +8,7 @@
 
 __version__ = version("pydocket")
 
-<<<<<<< HEAD
+from .annotations import Logged
 from .dependencies import (
     CurrentDocket,
     CurrentExecution,
@@ -17,10 +17,6 @@
     TaskKey,
     TaskLogger,
 )
-=======
-from .annotations import Logged
-from .dependencies import CurrentDocket, CurrentExecution, CurrentWorker, Retry, TaskKey
->>>>>>> d822753f
 from .docket import Docket
 from .execution import Execution
 from .worker import Worker
